--- conflicted
+++ resolved
@@ -18,17 +18,12 @@
 
 const (
 	MigrationContextKey = "migration_context"
-<<<<<<< HEAD
-)
-
-=======
 )
 const (
 	EntryCacheSize uint = 1000000 // 1M entries
 )
 
 
->>>>>>> d2895503
 func RunMigrations(db *bun.DB, migrations *migrate.Migrations, ctx context.Context) error {
 	var migrator *migrate.Migrator
 
