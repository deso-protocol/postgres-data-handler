package handler

import (
	"context"
	"crypto/rand"
	"database/sql"
	"encoding/hex"
	"fmt"
	"github.com/deso-protocol/core/lib"
	"github.com/deso-protocol/postgres-data-handler/entries"
	"github.com/deso-protocol/postgres-data-handler/migrations/explorer_migrations"
	"github.com/deso-protocol/postgres-data-handler/migrations/explorer_view_migrations"
	"github.com/deso-protocol/postgres-data-handler/migrations/initial_migrations"
	"github.com/deso-protocol/postgres-data-handler/migrations/post_sync_migrations"
	"github.com/deso-protocol/state-consumer/consumer"
	"github.com/golang/glog"
	"github.com/hashicorp/golang-lru/v2"
	"github.com/pkg/errors"
	"github.com/uptrace/bun"
	"strings"
)

const (
	// The name of the publication to use for the subscribed database.
	SubscribedPublicationName = "pdh_publication"
	// The name of the subscription to use for the subscribed database.
	SubscribedSubscriptionName = "pdh_subscription"
)

type PostgresDataHandlerConfig struct {
	// Config for the main database.
	DbConfig *DBConfig
	// Config for the secondary database.
	SubDbConfig *DBConfig
	// Whether to calculate explorer stats.
	CalculateExplorerStats bool
}

// PostgresDataHandler is a struct that implements the StateSyncerDataHandler interface. It is used by the
// consumer to insert/delete entries into the postgres database.
type PostgresDataHandler struct {
	// A Postgres DB used for the storage of chain data.
	DB *bun.DB
	// A bun transaction used for executing multiple operations in a single transaction.
	Txn *bun.Tx
	// Params is a struct containing the current blockchain parameters.
	// It is used to determine which prefix to use for public keys.
	Params *lib.DeSoParams
<<<<<<< HEAD
	// A secondary database used for high-throughput operations.
	SubscribedDB *bun.DB
	// The config for the data handler.
	Config *PostgresDataHandlerConfig
=======

	CachedEntries *lru.Cache[string, []byte]
>>>>>>> a2b87de5
}

// HandleEntryBatch performs a bulk operation for a batch of entries, based on the encoder type.
func (postgresDataHandler *PostgresDataHandler) HandleEntryBatch(batchedEntries []*lib.StateChangeEntry) error {
	if len(batchedEntries) == 0 {
		return fmt.Errorf("PostgresDataHandler.HandleEntryBatch: No entries currently batched.")
	}

	// All entries in a batch should have the same encoder type.
	encoderType := batchedEntries[0].EncoderType

	var err error

	// Get the correct db handle.
	dbHandle := postgresDataHandler.GetDbHandle()
	// Create a savepoint in the current transaction, if the transaction exists.
	savepointName, err := postgresDataHandler.CreateSavepoint()
	if err != nil {
		return errors.Wrapf(err, "PostgresDataHandler.HandleEntryBatch: Error creating savepoint")
	}

	switch encoderType {
	case lib.EncoderTypePostEntry:
		err = entries.PostBatchOperation(batchedEntries, dbHandle, postgresDataHandler.Params)
	case lib.EncoderTypeProfileEntry:
		err = entries.ProfileBatchOperation(batchedEntries, dbHandle, postgresDataHandler.Params)
	case lib.EncoderTypeLikeEntry:
		err = entries.LikeBatchOperation(batchedEntries, dbHandle, postgresDataHandler.Params)
	case lib.EncoderTypeDiamondEntry:
		err = entries.DiamondBatchOperation(batchedEntries, dbHandle, postgresDataHandler.Params)
	case lib.EncoderTypeFollowEntry:
		err = entries.FollowBatchOperation(batchedEntries, dbHandle, postgresDataHandler.Params)
	case lib.EncoderTypeMessageEntry:
		err = entries.MessageBatchOperation(batchedEntries, dbHandle, postgresDataHandler.Params)
	case lib.EncoderTypeBalanceEntry:
		err = entries.BalanceBatchOperation(batchedEntries, dbHandle, postgresDataHandler.Params)
	case lib.EncoderTypeNFTEntry:
		err = entries.NftBatchOperation(batchedEntries, dbHandle, postgresDataHandler.Params)
	case lib.EncoderTypeNFTBidEntry:
		err = entries.NftBidBatchOperation(batchedEntries, dbHandle, postgresDataHandler.Params)
	case lib.EncoderTypeDerivedKeyEntry:
		err = entries.DerivedKeyBatchOperation(batchedEntries, dbHandle, postgresDataHandler.Params)
	case lib.EncoderTypeAccessGroupEntry:
		err = entries.AccessGroupBatchOperation(batchedEntries, dbHandle, postgresDataHandler.Params)
	case lib.EncoderTypeAccessGroupMemberEntry:
		err = entries.AccessGroupMemberBatchOperation(batchedEntries, dbHandle, postgresDataHandler.Params)
	case lib.EncoderTypeNewMessageEntry:
		err = entries.NewMessageBatchOperation(batchedEntries, dbHandle, postgresDataHandler.Params)
	case lib.EncoderTypeUserAssociationEntry:
		err = entries.UserAssociationBatchOperation(batchedEntries, dbHandle, postgresDataHandler.Params)
	case lib.EncoderTypePostAssociationEntry:
		err = entries.PostAssociationBatchOperation(batchedEntries, dbHandle, postgresDataHandler.Params)
	case lib.EncoderTypePKIDEntry:
		err = entries.PkidEntryBatchOperation(batchedEntries, dbHandle, postgresDataHandler.Params)
	case lib.EncoderTypeDeSoBalanceEntry:
		err = entries.DesoBalanceBatchOperation(batchedEntries, dbHandle, postgresDataHandler.Params)
	case lib.EncoderTypeDAOCoinLimitOrderEntry:
		err = entries.DaoCoinLimitOrderBatchOperation(batchedEntries, dbHandle, postgresDataHandler.Params)
	case lib.EncoderTypeUtxoOperationBundle:
		err = entries.UtxoOperationBatchOperation(batchedEntries, dbHandle, postgresDataHandler.Params)
	case lib.EncoderTypeBlock:
		err = entries.BlockBatchOperation(batchedEntries, dbHandle, postgresDataHandler.Params)
	case lib.EncoderTypeTxn:
		err = entries.TransactionBatchOperation(batchedEntries, dbHandle, postgresDataHandler.Params)
	case lib.EncoderTypeStakeEntry:
		err = entries.StakeBatchOperation(batchedEntries, dbHandle, postgresDataHandler.Params)
	case lib.EncoderTypeValidatorEntry:
		err = entries.ValidatorBatchOperation(batchedEntries, dbHandle, postgresDataHandler.Params, postgresDataHandler.CachedEntries)
	case lib.EncoderTypeLockedStakeEntry:
		err = entries.LockedStakeBatchOperation(batchedEntries, dbHandle, postgresDataHandler.Params)
	case lib.EncoderTypeLockedBalanceEntry:
		err = entries.LockedBalanceEntryBatchOperation(batchedEntries, dbHandle, postgresDataHandler.Params)
	case lib.EncoderTypeLockupYieldCurvePoint:
		err = entries.LockupYieldCurvePointBatchOperation(batchedEntries, dbHandle, postgresDataHandler.Params)
	case lib.EncoderTypeEpochEntry:
		err = entries.EpochEntryBatchOperation(batchedEntries, dbHandle, postgresDataHandler.Params)
	case lib.EncoderTypePKID:
		err = entries.PkidBatchOperation(batchedEntries, dbHandle, postgresDataHandler.Params, postgresDataHandler.CachedEntries)
	case lib.EncoderTypeGlobalParamsEntry:
		err = entries.GlobalParamsBatchOperation(batchedEntries, dbHandle, postgresDataHandler.Params)
	case lib.EncoderTypeBLSPublicKeyPKIDPairEntry:
		err = entries.BLSPublicKeyPKIDPairBatchOperation(batchedEntries, dbHandle, postgresDataHandler.Params, postgresDataHandler.CachedEntries)
	case lib.EncoderTypeBlockNode:
		err = entries.BlockNodeOperation(batchedEntries, dbHandle, postgresDataHandler.Params)
	}

	if err != nil {
		// If an error occurs, revert to the savepoint and return the error.
		rollbackErr := postgresDataHandler.RevertToSavepoint(savepointName)
		if rollbackErr != nil {
			return errors.Wrapf(rollbackErr, "PostgresDataHandler.HandleEntryBatch: Error reverting to savepoint")
		}
		return errors.Wrapf(err, "PostgresDataHandler.CallBatchOperationForEncoderType")
	}

	// Release the savepoint.
	err = postgresDataHandler.ReleaseSavepoint(savepointName)
	if err != nil {
		return errors.Wrapf(err, "PostgresDataHandler.HandleEntryBatch: Error releasing savepoint")
	}
	return nil
}

func (postgresDataHandler *PostgresDataHandler) HandleSyncEvent(syncEvent consumer.SyncEvent) error {
	switch syncEvent {
	case consumer.SyncEventStart:
		fmt.Println("Starting sync from beginning")
		err := postgresDataHandler.ResetAndMigrateDatabase()
		if err != nil {
			return errors.Wrapf(err, "PostgresDataHandler.HandleSyncEvent: Error resetting and migrating database")
		}
	case consumer.SyncEventHypersyncStart:
		fmt.Println("Starting hypersync")
	case consumer.SyncEventHypersyncComplete:
		fmt.Println("Hypersync complete")
	case consumer.SyncEventBlocksyncStart:
		fmt.Println("Starting blocksync")

		// Commit the transaction if it exists.
		commitTxn := postgresDataHandler.Txn != nil
		if commitTxn {
			err := postgresDataHandler.CommitTransaction()
			if err != nil {
				return errors.Wrapf(err, "PostgresDataHandler.HandleSyncEvent: Error committing transaction")
			}
		}

		ctx := CreateMigrationContext(context.Background(), postgresDataHandler.Config.DbConfig)

		if err := RunMigrations(postgresDataHandler.DB, post_sync_migrations.Migrations, ctx); err != nil {
			return fmt.Errorf("failed to run migrations: %w", err)
		}

		explorerDb := postgresDataHandler.DB

		// Setup the explorer views as well if those are enabled.
		// If we have a subscribed database, run migrations on that as well.
		if postgresDataHandler.SubscribedDB != nil {
			if err := RunMigrations(postgresDataHandler.SubscribedDB, post_sync_migrations.Migrations, ctx); err != nil {
				return fmt.Errorf("failed to run migrations: %w", err)
			}

			// If we are calculating explorer stats, run the explorer migrations.
			if postgresDataHandler.Config.CalculateExplorerStats {
				if err := RunMigrations(postgresDataHandler.SubscribedDB, explorer_migrations.Migrations, ctx); err != nil {
					return fmt.Errorf("failed to run migrations: %w", err)
				}

				explorer_view_migrations.SetDBConfig(postgresDataHandler.Config.SubDbConfig.DBHost, postgresDataHandler.Config.SubDbConfig.DBPort, postgresDataHandler.Config.SubDbConfig.DBUsername, postgresDataHandler.Config.SubDbConfig.DBPassword, postgresDataHandler.Config.SubDbConfig.DBName)
				if err := RunMigrations(postgresDataHandler.DB, explorer_view_migrations.Migrations, ctx); err != nil {
					return fmt.Errorf("failed to run migrations: %w", err)
				}
				explorerDb = postgresDataHandler.SubscribedDB
			}

			// Create the publication on the main db.
			if err := CreatePublication(postgresDataHandler.DB, SubscribedPublicationName, []string{"transaction_type"}); err != nil {
				return fmt.Errorf("failed to create publication: %w", err)
			}

			connectionString := fmt.Sprintf("host=%s port=%s dbname=%s user=%s password=%s", postgresDataHandler.Config.DbConfig.DBHost, postgresDataHandler.Config.DbConfig.DBPort, postgresDataHandler.Config.DbConfig.DBName, postgresDataHandler.Config.DbConfig.DBUsername, postgresDataHandler.Config.DbConfig.DBPassword)
			// Create the subscription on the subscribed db.
			if err := CreateSubscription(postgresDataHandler.SubscribedDB, SubscribedPublicationName, SubscribedSubscriptionName, connectionString); err != nil {
				if strings.Contains(err.Error(), "already exists") {
					err = RefreshSubscription(postgresDataHandler.SubscribedDB, SubscribedSubscriptionName)
					if err != nil {
						return fmt.Errorf("failed to refresh subscription: %v", err)
					}
				} else {
					return fmt.Errorf("failed to create subscription: %v", err)
				}
			}

			// If we are running the explorer stats, but don't have a subscribed db, run the explorer migrations on the main db.
		} else if postgresDataHandler.Config.CalculateExplorerStats {
			if err := RunMigrations(postgresDataHandler.DB, explorer_migrations.Migrations, ctx); err != nil {
				return fmt.Errorf("failed to run migrations: %w", err)
			}
		}

		if postgresDataHandler.Config.CalculateExplorerStats {
			fmt.Printf("Starting to refresh explorer statistics\n")
			go post_sync_migrations.RefreshExplorerStatistics(explorerDb, postgresDataHandler.SubscribedDB)
		}

		// Begin a new transaction, if one was being tracked previously.
		if commitTxn {
			err := postgresDataHandler.InitiateTransaction()
			if err != nil {
				return errors.Wrapf(err, "PostgresDataHandler.HandleSyncEvent: Error initiating transaction")
			}
		}

		// After hypersync, we don't need to maintain so many idle open connections.
		postgresDataHandler.DB.SetMaxIdleConns(4)
	}

	return nil
}

func (postgresDataHandler *PostgresDataHandler) ResetAndMigrateDatabase() error {
	// Drop and recreate the schema - essentially nuke the entire db.
	if _, err := postgresDataHandler.DB.Exec("DROP SCHEMA public CASCADE; CREATE SCHEMA public;"); err != nil {
		return fmt.Errorf("failed to reset schema: %w", err)
	}

	ctx := CreateMigrationContext(context.Background(), postgresDataHandler.Config.DbConfig)
	// Run migrations.
	if err := RunMigrations(postgresDataHandler.DB, initial_migrations.Migrations, ctx); err != nil {
		return fmt.Errorf("failed to run migrations: %w", err)
	}

	return nil
}

func (postgresDataHandler *PostgresDataHandler) InitiateTransaction() error {
	// If a transaction is already open, rollback the current transaction.
	if postgresDataHandler.Txn != nil {
		if err := ReleaseAdvisoryLock(postgresDataHandler.Txn); err != nil {
			// Just log the error, but this shouldn't be a problem.
			glog.Errorf("Error releasing advisory lock: %v", err)
		}
		err := postgresDataHandler.Txn.Rollback()
		if err != nil {
			return errors.Wrapf(err, "PostgresDataHandler.InitiateTransaction: Error rolling back current transaction")
		}
	}
	if err := AcquireAdvisoryLock(postgresDataHandler.DB); err != nil {
		return errors.Wrapf(err, "PostgresDataHandler.InitiateTransaction: Error acquiring advisory lock")
	}
	tx, err := postgresDataHandler.DB.BeginTx(context.Background(), &sql.TxOptions{})
	if err != nil {
		return errors.Wrapf(err, "PostgresDataHandler.InitiateTransaction: Error beginning transaction")
	}
	postgresDataHandler.Txn = &tx
	return nil
}

func (postgresDataHandler *PostgresDataHandler) CommitTransaction() error {
	if postgresDataHandler.Txn == nil {
		return fmt.Errorf("PostgresDataHandler.CommitTransaction: No transaction to commit")
	}
	if err := ReleaseAdvisoryLock(postgresDataHandler.Txn); err != nil {
		// Just log the error, but this shouldn't be a problem.
		glog.Errorf("Error releasing advisory lock: %v", err)
	}
	err := postgresDataHandler.Txn.Commit()
	if err != nil {
		return errors.Wrapf(err, "PostgresDataHandler.CommitTransaction: Error committing transaction")
	}
	postgresDataHandler.Txn = nil
	return nil
}

func (postgresDataHandler *PostgresDataHandler) RollbackTransaction() error {
	glog.V(2).Info("Rolling back Txn\n")
	if err := ReleaseAdvisoryLock(postgresDataHandler.Txn); err != nil {
		// Just log the error, but this shouldn't be a problem.
		glog.Errorf("Error releasing advisory lock: %v", err)
	}
	if postgresDataHandler.Txn == nil {
		return fmt.Errorf("PostgresDataHandler.RollbackTransaction: No transaction to rollback")
	}
	err := postgresDataHandler.Txn.Rollback()
	if err != nil {
		return errors.Wrapf(err, "PostgresDataHandler.RollbackTransaction: Error rolling back transaction")
	}
	postgresDataHandler.Txn = nil
	return nil
}

func (postgresDataHandler *PostgresDataHandler) GetParams() *lib.DeSoParams {
	return postgresDataHandler.Params
}

// GetDbHandle returns the correct interface to use for database operations.
// If a transaction is open, it returns the transaction handle, otherwise it returns the db handle.
func (postgresDataHandler *PostgresDataHandler) GetDbHandle() bun.IDB {
	if postgresDataHandler.Txn != nil {
		return postgresDataHandler.Txn
	}
	return postgresDataHandler.DB
}

func AcquireAdvisoryLock(db bun.IDB) error {
	_, err := db.NewRaw("SELECT pg_advisory_lock(1);").Exec(context.Background())
	if err != nil {
		return errors.Wrapf(err, "AcquireAdvisoryLock: Error acquiring advisory lock")
	}
	return nil
}

func ReleaseAdvisoryLock(db bun.IDB) error {
	_, err := db.NewRaw("SELECT pg_advisory_unlock(1);").Exec(context.Background())
	if err != nil {
		return errors.Wrapf(err, "ReleaseAdvisoryLock: Error releasing advisory lock")
	}
	return nil
}

// CreateSavepoint creates a savepoint in the current transaction. If no transaction is open, it returns an empty string.
// The randomly generated savepoint name is returned if the savepoint is created successfully.
func (postgresDataHandler *PostgresDataHandler) CreateSavepoint() (string, error) {
	if postgresDataHandler.Txn == nil {
		return "", nil
	}
	savepointName, err := generateSavepointName()
	if err != nil {
		return "", errors.Wrapf(err, "PostgresDataHandler.CreateSavepoint: Error generating savepoint name")
	}

	_, err = postgresDataHandler.Txn.Exec(fmt.Sprintf("SAVEPOINT %s", savepointName))
	if err != nil {
		return "", errors.Wrapf(err, "PostgresDataHandler.CreateSavepoint: Error creating savepoint")
	}

	return savepointName, nil
}

// RevertToSavepoint reverts the current transaction to the savepoint with the given name.
func (postgresDataHandler *PostgresDataHandler) RevertToSavepoint(savepointName string) error {
	if postgresDataHandler.Txn == nil {
		return nil
	}
	_, err := postgresDataHandler.Txn.Exec(fmt.Sprintf("ROLLBACK TO SAVEPOINT %s", savepointName))
	if err != nil {
		return errors.Wrapf(err, "PostgresDataHandler.RevertToSavepoint: Error reverting to savepoint")
	}
	return nil
}

// ReleaseSavepoint releases the savepoint with the given name.
func (postgresDataHandler *PostgresDataHandler) ReleaseSavepoint(savepointName string) error {
	if postgresDataHandler.Txn == nil {
		return nil
	}
	_, err := postgresDataHandler.Txn.Exec(fmt.Sprintf("RELEASE SAVEPOINT %s", savepointName))
	if err != nil {
		return errors.Wrapf(err, "PostgresDataHandler.ReleaseSavepoint: Error releasing savepoint")
	}
	return nil
}

func generateSavepointName() (string, error) {
	// Create a byte slice of length 8 for a 64-bit random value
	randomBytes := make([]byte, 8)
	_, err := rand.Read(randomBytes)
	if err != nil {
		return "", errors.Wrapf(err, "generateSavepointName: Error generating random bytes")
	}
	// Convert the byte slice to a hexadecimal string
	return "savepoint_" + hex.EncodeToString(randomBytes), nil
}

// CreatePublication creates a publication with the given name.
func CreatePublication(db *bun.DB, publicationName string, excludeTables []string) error {
	// Define tables to exclude by default
	defaultExclusions := []string{"bun_migrations", "bun_migration_locks"}
	excludeTables = append(excludeTables, defaultExclusions...)

	// Convert excludeTables to a format suitable for SQL query
	exclusionList := "'" + strings.Join(excludeTables, "', '") + "'"

	// Query to get tables that are not in the exclusion list
	var tables []string
	query := fmt.Sprintf(`
		SELECT table_name
		FROM information_schema.tables
		WHERE table_schema = 'public'
		AND table_type = 'BASE TABLE'
		AND table_name NOT IN (%s);`, exclusionList)

	if err := db.NewRaw(query).Scan(context.Background(), &tables); err != nil {
		return errors.Wrap(err, "CreatePublication: Error retrieving tables")
	}

	_, err := db.Exec(fmt.Sprintf("DROP PUBLICATION IF EXISTS %s;", publicationName))
	if err != nil {
		return errors.Wrapf(err, "CreatePublication: Error dropping publication")
	}

	// Construct the CREATE PUBLICATION command with the filtered table list
	createPubQuery := fmt.Sprintf("CREATE PUBLICATION %s FOR TABLE %s;", publicationName, strings.Join(tables, ", "))
	_, err = db.Exec(createPubQuery)
	if err != nil {
		return errors.Wrapf(err, "CreatePublication: Error creating publication")
	}

	return nil
}

func CreateSubscription(db *bun.DB, publicationName string, subscriptionName string, connectionString string) error {

	//_, err = db.Exec(fmt.Sprintf("DROP SUBSCRIPTION IF EXISTS %s;", subscriptionName))
	//if err != nil {
	//	return errors.Wrapf(err, "CreateSubscription: Error dropping subscription")
	//}

	_, err := db.Exec(fmt.Sprintf("CREATE SUBSCRIPTION %s CONNECTION '%s' PUBLICATION %s;", subscriptionName, connectionString, publicationName))
	if err != nil {
		return errors.Wrapf(err, "CreateSubscription: Error creating subscription")
	}
	return nil
}

func RefreshSubscription(db *bun.DB, subscriptionName string) error {
	_, err := db.Exec(fmt.Sprintf("ALTER SUBSCRIPTION %s REFRESH PUBLICATION;", subscriptionName))
	if err != nil {
		return errors.Wrapf(err, "RefreshSubscription: Error refreshing subscription")
	}
	return nil
}<|MERGE_RESOLUTION|>--- conflicted
+++ resolved
@@ -46,15 +46,12 @@
 	// Params is a struct containing the current blockchain parameters.
 	// It is used to determine which prefix to use for public keys.
 	Params *lib.DeSoParams
-<<<<<<< HEAD
 	// A secondary database used for high-throughput operations.
 	SubscribedDB *bun.DB
 	// The config for the data handler.
 	Config *PostgresDataHandlerConfig
-=======
 
 	CachedEntries *lru.Cache[string, []byte]
->>>>>>> a2b87de5
 }
 
 // HandleEntryBatch performs a bulk operation for a batch of entries, based on the encoder type.
