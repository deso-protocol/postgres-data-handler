--- conflicted
+++ resolved
@@ -50,11 +50,8 @@
 	SubscribedDB *bun.DB
 	// The config for the data handler.
 	Config *PostgresDataHandlerConfig
-<<<<<<< HEAD
-=======
 
 	CachedEntries *lru.Cache[string, []byte]
->>>>>>> d2895503
 }
 
 // HandleEntryBatch performs a bulk operation for a batch of entries, based on the encoder type.
